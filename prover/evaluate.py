"""Script for evaluating the prover on theorems extracted by LeanDojo.
"""

import os
import uuid
import json
import pickle
import hashlib
import argparse
from loguru import logger
from lean_dojo import Theorem
from typing import List, Tuple, Optional, Any
from lean_dojo import LeanGitRepo, Theorem, Pos, is_available_in_cache

from common import set_logger, zip_strict
from prover.proof_search import Status, DistributedProver


def _get_theorems(
    data_path: str,
    split: str,
    file_path: str,
    full_name: str,
    name_filter: str,
    num_theorems: int,
) -> Tuple[LeanGitRepo, List[Theorem], List[Pos]]:
    logger.info(f"Loading theorems from {data_path}...")
    repo, theorems, positions = _get_theorems_from_files(
        data_path,
        split,
        file_path,
        full_name,
        name_filter,
        num_theorems,
    )
    logger.info(f"Loaded theorems from {data_path}...")

    all_repos = {thm.repo for thm in theorems}
    for r in all_repos:
        assert is_available_in_cache(
            r
        ), f"{r} has not been traced yet. Please use LeanDojo to trace it so that it's available in the cache."

    return repo, theorems, positions


def _get_theorems_from_files(
    data_path: str,
    split: str,
    file_path: Optional[str],
    full_name: Optional[str],
    name_filter: Optional[str],
    num_theorems: Optional[int],
) -> Tuple[LeanGitRepo, List[Theorem], List[Pos]]:
    data = json.load(open(os.path.join(data_path, f"{split}.json")))
    theorems = []
    positions = []

    for t in data:
        if file_path is not None and t["file_path"] != file_path:
            continue
        if full_name is not None and t["full_name"] != full_name:
            continue
        if name_filter is not None and not hashlib.md5(
            t["full_name"].encode()
        ).hexdigest().startswith(name_filter):
            continue
        repo = LeanGitRepo(t["url"], t["commit"])
        theorems.append(Theorem(repo, t["file_path"], t["full_name"]))
        positions.append(Pos(*t["start"]))
    theorems = sorted(
        theorems,
        key=lambda t: hashlib.md5(
            (str(t.file_path) + ":" + t.full_name).encode()
        ).hexdigest(),
    )
    if num_theorems is not None:
        theorems = theorems[:num_theorems]
        positions = positions[:num_theorems]
    logger.info(f"{len(theorems)} theorems loaded from {data_path}")

    metadata = json.load(open(os.path.join(data_path, "../metadata.json")))
    repo = LeanGitRepo(metadata["from_repo"]["url"], metadata["from_repo"]["commit"])

    return repo, theorems, positions


def evaluate(
    data_path: str,
    exp_id: Optional[str] = None,
    split: str = "val",
    file_path: Optional[str] = None,
    full_name: Optional[str] = None,
    name_filter: Optional[str] = None,
    num_theorems: Optional[int] = None,
    ckpt_path: Optional[str] = None,
    indexed_corpus_path: Optional[str] = None,
    tactic: Optional[str] = None,
    module: Optional[str] = None,
    num_sampled_tactics: int = 64,
    vllm_args: Optional[dict[str, Any]] = None,
    timeout: int = 600,
    num_workers: int = 1,
    num_gpus: int = 0,
    verbose: bool = False,
    progress_dir: Optional[str] = None,
) -> float:
    set_logger(verbose)

    repo, theorems, positions = _get_theorems(
        data_path, split, file_path, full_name, name_filter, num_theorems
    )

    # Don't do theorems that are already done.
    finished_theorem_hashes = set()
    if progress_dir is not None:
        os.makedirs(progress_dir, exist_ok=True)
        for file in os.listdir(progress_dir):
            assert file.endswith(".out")
            finished_theorem_hashes.add(file[:-4])
    unfinished_theorems, unfinished_positions = [], []
    for theorem, position in zip(theorems, positions):
        if theorem.uhash in finished_theorem_hashes:
            continue
        unfinished_theorems.append(theorem)
        unfinished_positions.append(position)
    logger.info(f"{len(unfinished_theorems)} theorems to prove")

    # Search for proofs using multiple concurrent provers.
    prover = DistributedProver(
        ckpt_path,
        indexed_corpus_path,
        tactic,
        module,
<<<<<<< HEAD
        num_cpus,
        vllm_args=vllm_args,
        with_gpus=with_gpus,
=======
        num_workers,
        num_gpus=num_gpus,
>>>>>>> 822dcb1c
        timeout=timeout,
        num_sampled_tactics=num_sampled_tactics,
        debug=verbose,
    )
    results = prover.search_unordered(repo, unfinished_theorems, unfinished_positions, progress_dir=progress_dir)

    # Calculate the result statistics.
    num_proved = num_failed = num_discarded = 0
    for r in results:
        if r is None:
            num_discarded += 1
        elif r.status == Status.PROVED:
            num_proved += 1
        else:
            num_failed += 1

    logger.info(
        f"Evaluation done! {num_proved} theorems proved, {num_failed} theorems failed, {num_discarded} non-theorems discarded"
    )

    if num_proved + num_failed == 0:
        pass_1 = float("nan")
    else:
        pass_1 = num_proved / (num_proved + num_failed)

    # Save the results.
    if exp_id is None:
        exp_id = str(uuid.uuid4())
    pickle_path = f"{exp_id}_results.pickle"
    pickle.dump(results, open(pickle_path, "wb"))
    logger.info(f"Results saved to {pickle_path}")

    return pass_1


def main() -> None:
    parser = argparse.ArgumentParser(
        description="Script for evaluating the prover on theorems extracted by LeanDojo."
    )
    parser.add_argument(
        "--data-path",
        type=str,
        required=True,
        help="Path to the data extracted by LeanDojo (e.g., data/leandojo_benchmark/random).",
    )
    parser.add_argument("--exp-id", type=str, help="Experiment ID used for logging.")
    parser.add_argument(
        "--split",
        type=str,
        choices=["train", "val", "test"],
        default="val",
    )
    # `file_path`, `full_name`, `name_filter`, and `num_theorems` can be used to filter theorems.
    parser.add_argument("--file-path", type=str)
    parser.add_argument("--full-name", type=str)
    parser.add_argument("--name-filter", type=str)
    parser.add_argument("--num-theorems", type=int)
    parser.add_argument(
        "--ckpt_path",
        type=str,
        help="Checkpoint of the tactic generator.",
    )
    parser.add_argument(
        "--indexed-corpus-path",
        type=str,
        help="Path to a pickled indexed corpus. Not required for models w/o retrieval.",
    )
    parser.add_argument("--tactic", type=str, help="The tactic to evaluate.")
    parser.add_argument("--module", type=str, help="The module to import the tactic.")
    parser.add_argument(
        "--num-sampled-tactics",
        type=int,
        default=64,
        help="Number of tactics to sample at each node during proof search.",
    )
    parser.add_argument(
        "--timeout",
        type=int,
        default=600,
        help="Maximum number of seconds the proof search can take.",
    )
    parser.add_argument(
        "--num-workers", type=int, default=1, help="The number of concurrent provers."
    )
    parser.add_argument(
        "--num-gpus", type=int, default=0, help="The number of GPUs for proof search."
    )
    parser.add_argument(
        "--verbose", action="store_true", help="Set the logging level to DEBUG."
    )
    parser.add_argument(
        "--vllm-args-json-path", type=str, help="URL of the VLLM server."
    )
    parser.add_argument(
        "--progress-dir", type=str, help="Progress directory"
    )
    args = parser.parse_args()

<<<<<<< HEAD
    assert args.ckpt_path or args.tactic or args.vllm_args_json_path
    if args.vllm_args_json_path:
        vllm_args = json.load(open(args.vllm_args_json_path))
    else:
        vllm_args = None
=======
    assert args.ckpt_path or args.tactic
    assert args.num_gpus <= args.num_workers

>>>>>>> 822dcb1c
    logger.info(f"PID: {os.getpid()}")
    logger.info(args)

    pass_1 = evaluate(
<<<<<<< HEAD
        data_path = args.data_path,
        exp_id = args.exp_id,
        split = args.split,
        file_path = args.file_path,
        full_name = args.full_name,
        name_filter = args.name_filter,
        num_theorems = args.num_theorems,
        ckpt_path = args.ckpt_path,
        indexed_corpus_path = args.indexed_corpus_path,
        tactic = args.tactic,
        module = args.module,
        num_sampled_tactics = args.num_sampled_tactics,
        vllm_args = vllm_args,
        timeout = args.timeout,
        num_cpus = args.num_cpus,
        with_gpus = args.with_gpus,
        verbose = args.verbose,
        progress_dir = args.progress_dir,
=======
        args.data_path,
        args.exp_id,
        args.split,
        args.file_path,
        args.full_name,
        args.name_filter,
        args.num_theorems,
        args.ckpt_path,
        args.indexed_corpus_path,
        args.tactic,
        args.module,
        args.num_sampled_tactics,
        args.timeout,
        args.num_workers,
        args.num_gpus,
        args.verbose,
>>>>>>> 822dcb1c
    )

    logger.info(f"Pass@1: {pass_1}")


if __name__ == "__main__":
    main()<|MERGE_RESOLUTION|>--- conflicted
+++ resolved
@@ -132,14 +132,9 @@
         indexed_corpus_path,
         tactic,
         module,
-<<<<<<< HEAD
-        num_cpus,
+        num_workers,
+        num_gpus,
         vllm_args=vllm_args,
-        with_gpus=with_gpus,
-=======
-        num_workers,
-        num_gpus=num_gpus,
->>>>>>> 822dcb1c
         timeout=timeout,
         num_sampled_tactics=num_sampled_tactics,
         debug=verbose,
@@ -238,22 +233,17 @@
     )
     args = parser.parse_args()
 
-<<<<<<< HEAD
     assert args.ckpt_path or args.tactic or args.vllm_args_json_path
     if args.vllm_args_json_path:
         vllm_args = json.load(open(args.vllm_args_json_path))
     else:
         vllm_args = None
-=======
-    assert args.ckpt_path or args.tactic
     assert args.num_gpus <= args.num_workers
 
->>>>>>> 822dcb1c
     logger.info(f"PID: {os.getpid()}")
     logger.info(args)
 
     pass_1 = evaluate(
-<<<<<<< HEAD
         data_path = args.data_path,
         exp_id = args.exp_id,
         split = args.split,
@@ -268,28 +258,10 @@
         num_sampled_tactics = args.num_sampled_tactics,
         vllm_args = vllm_args,
         timeout = args.timeout,
-        num_cpus = args.num_cpus,
-        with_gpus = args.with_gpus,
+        num_workers = args.num_workers,
+        num_gpus = args.num_gpus,
         verbose = args.verbose,
         progress_dir = args.progress_dir,
-=======
-        args.data_path,
-        args.exp_id,
-        args.split,
-        args.file_path,
-        args.full_name,
-        args.name_filter,
-        args.num_theorems,
-        args.ckpt_path,
-        args.indexed_corpus_path,
-        args.tactic,
-        args.module,
-        args.num_sampled_tactics,
-        args.timeout,
-        args.num_workers,
-        args.num_gpus,
-        args.verbose,
->>>>>>> 822dcb1c
     )
 
     logger.info(f"Pass@1: {pass_1}")
